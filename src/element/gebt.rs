#![allow(non_snake_case)]
#![allow(dead_code)]

use super::{
    interp::{lagrange_polynomial, lagrange_polynomial_derivative},
    quadrature::Quadrature,
};
use crate::prelude::*;
use serde::Serialize;
use vtkio::model::*; // import model definition of a VTK file

//------------------------------------------------------------------------------
// Element
//------------------------------------------------------------------------------

#[derive(Debug, Serialize)]
pub struct Element {
    pub q_root: Vector7,
    pub nodes: Nodes,
    pub qps: Vec<QuadraturePoint>,
    pub shape_func_interp: MatrixNxQ,
    pub shape_func_deriv: MatrixNxQ,
    pub jacobian: Matrix1xX,
}

impl Element {
    pub fn update_states(&mut self, Q: &Matrix7xX, V: &Matrix6xX, A: &Matrix6xX, g: &Vector3) {
        // Save node displacement and rotation
        self.nodes.u.copy_from(&Q.fixed_rows::<3>(0));
        self.nodes.r.copy_from(&Q.fixed_rows::<4>(3));

        // Save node velocities
        self.nodes.u_dot.copy_from(&V.fixed_rows::<3>(0));
        self.nodes.omega.copy_from(&V.fixed_rows::<3>(3));

        // Save node accelerations
        self.nodes.u_ddot.copy_from(&A.fixed_rows::<3>(0));
        self.nodes.omega_dot.copy_from(&A.fixed_rows::<3>(3));

        // Interpolate displacement and displacement derivative to quadrature points
        let u: Matrix3xX = interp_position(&self.shape_func_interp, &self.nodes.u);
        let u_prime: Matrix3xX =
            interp_position_derivative(&self.shape_func_deriv, &self.jacobian, &self.nodes.u);

        // Interpolate rotation and rotation derivative to quadrature points
        let r: Matrix4xX = interp_rotation(&self.shape_func_interp, &self.nodes.r);
        let r_prime: Matrix4xX =
            interp_rotation_derivative(&self.shape_func_deriv, &self.jacobian, &self.nodes.r);

        // Interpolate velocities to quadrature points
        let u_dot: Matrix3xX = interp_position(&self.shape_func_interp, &self.nodes.u_dot);
        let omega: Matrix3xX = interp_position(&self.shape_func_interp, &self.nodes.omega);

        // Interpolate accelerations to quadrature points
        let u_ddot: Matrix3xX = interp_position(&self.shape_func_interp, &self.nodes.u_ddot);
        let omega_dot: Matrix3xX = interp_position(&self.shape_func_interp, &self.nodes.omega_dot);

        // Calculate quadrature point values with applied displacement/rotation
        self.qps.iter_mut().enumerate().for_each(|(i, qp)| {
            qp.update_states(
                &Vector3::from(u.column(i)),
                &Vector3::from(u_prime.column(i)),
                &Vector3::from(u_dot.column(i)),
                &Vector3::from(u_ddot.column(i)),
                &Vector4::from(r.column(i)).as_unit_quaternion(),
                &Vector4::from(r_prime.column(i)).as_quaternion(),
                &Vector3::from(omega.column(i)),
                &Vector3::from(omega_dot.column(i)),
                g,
            )
        });
    }

    pub fn apply_force(&mut self, forces: &Matrix6xX) {
        self.nodes.F.copy_from(forces);
    }

    /// Spectral finite-element part of iteration matrix
    pub fn K_FE(&self) -> MatrixD {
        self.K_I() + self.K_E()
    }

    pub fn K_E(&self) -> MatrixN {
        let mut K_E: MatrixN = MatrixN::zeros(6 * self.nodes.num, 6 * self.nodes.num);
        for i in 0..self.nodes.num {
            for j in 0..self.nodes.num {
                let mut Kij = K_E.fixed_view_mut::<6, 6>(i * 6, j * 6);
                for (sl, qp) in self.qps.iter().enumerate() {
                    let phi_i = self.shape_func_interp[(i, sl)];
                    let phi_j = self.shape_func_interp[(j, sl)];
                    let phi_prime_i = self.shape_func_deriv[(i, sl)];
                    let phi_prime_j = self.shape_func_deriv[(j, sl)];
                    let J = self.jacobian[sl];
                    Kij += qp.weight
                        * (phi_i * qp.Puu * phi_prime_j
                            + phi_i * qp.Quu * phi_j * J
                            + phi_prime_i * qp.Cuu * phi_prime_j / J
                            + phi_prime_i * qp.Ouu * phi_j);
                }
            }
        }
        K_E
    }

    pub fn M(&self) -> MatrixD {
        self.integrate_matrices(self.qps.iter().map(|qp| qp.Muu).collect_vec().as_slice())
    }

    pub fn G(&self) -> MatrixD {
        self.integrate_matrices(self.qps.iter().map(|qp| qp.Guu).collect_vec().as_slice())
    }

    pub fn K_I(&self) -> MatrixD {
        self.integrate_matrices(self.qps.iter().map(|qp| qp.Kuu).collect_vec().as_slice())
    }

    fn integrate_matrices(&self, mats: &[Matrix6]) -> MatrixD {
        let mut M: MatrixD = MatrixD::zeros(6 * self.nodes.num, 6 * self.nodes.num);
        for i in 0..self.nodes.num {
            for j in 0..self.nodes.num {
                let mut Mij = M.fixed_view_mut::<6, 6>(i * 6, j * 6);
                for (sl, qp) in self.qps.iter().enumerate() {
                    let phi_i = self.shape_func_interp[(i, sl)];
                    let phi_j = self.shape_func_interp[(j, sl)];
                    Mij += qp.weight * phi_i * mats[sl] * phi_j * self.jacobian[sl];
                }
            }
        }
        M
    }

    /// Nodal residual force vector
    pub fn R_FE(&self) -> VectorD {
        let F_E = self.F_E();
        let F_I = self.F_I();
        let F_ext = self.F_ext();
        let F_g = self.F_g();
        F_I + F_E - F_ext - F_g
    }

    /// Elastic nodal force vector
    pub fn F_E(&self) -> VectorD {
        let mut FE: Matrix6xX = Matrix6xX::zeros(self.nodes.num);
        for (i, mut col) in FE.column_iter_mut().enumerate() {
            for (sl, qp) in self.qps.iter().enumerate() {
                col.add_assign(
                    qp.weight
                        * (self.shape_func_deriv[(i, sl)] * qp.F_C
                            + self.jacobian[sl] * self.shape_func_interp[(i, sl)] * qp.F_D),
                );
            }
        }
        VectorD::from_column_slice(FE.as_slice())
    }

    /// Gravity nodal force vector
    pub fn F_g(&self) -> VectorD {
        self.integrate_vectors(&self.qps.iter().map(|qp| qp.F_G).collect_vec())
    }

    /// Inertial nodal force vector
    pub fn F_I(&self) -> VectorD {
        self.integrate_vectors(&self.qps.iter().map(|qp| qp.F_I).collect_vec())
    }

    /// External nodal force vector
    pub fn F_ext(&self) -> VectorD {
        self.integrate_vectors(&self.qps.iter().map(|qp| qp.F_ext).collect_vec())
            + VectorD::from_column_slice(self.nodes.F.as_slice())
    }

    fn integrate_vectors(&self, vecs: &[Vector6]) -> VectorD {
        let mut V: Matrix6xX = Matrix6xX::zeros(self.nodes.num);
        for (i, mut col) in V.column_iter_mut().enumerate() {
            for (sl, qp) in self.qps.iter().enumerate() {
                col.add_assign(
                    self.shape_func_interp[(i, sl)] * vecs[sl] * self.jacobian[sl] * qp.weight,
                );
            }
        }
        VectorD::from_column_slice(V.as_slice())
    }

<<<<<<< HEAD
    pub fn constraint_residual_vector(&self) -> Vector6 {
        // // Root rotation as unit quaternions
        // let root_r = self
        //     .q_root
        //     .fixed_rows::<4>(3)
        //     .clone_owned()
        //     .as_unit_quaternion()
        //     .scaled_axis();
        // // Node 1 rotation as unit quaternions
        // let n1_r = self
        //     .nodes
        //     .r
        //     .fixed_columns::<1>(0)
        //     .clone_owned()
        //     .as_unit_quaternion()
        //     .scaled_axis();
        // let Phi = Vector6::new(
        //     self.nodes.u[0] - self.q_root[0],
        //     self.nodes.u[1] - self.q_root[1],
        //     self.nodes.u[2] - self.q_root[2],
        //     n1_r[0] - root_r[0],
        //     n1_r[1] - root_r[1],
        //     n1_r[2] - root_r[2],
        // );
        // Phi
=======
    fn root_relative_rotation(&self) -> Vector3 {
>>>>>>> 4a1a905d
        // Root rotation as unit quaternions
        let R_root = self
            .q_root
            .fixed_rows::<4>(3)
            .clone_owned()
            .as_unit_quaternion();
        // Node 1 rotation as unit quaternions
        let R_n1 = self
            .nodes
            .r
            .fixed_columns::<1>(0)
            .clone_owned()
            .as_unit_quaternion();
<<<<<<< HEAD
        let diff = (root_r.inverse() * n1_r).scaled_axis();
        let Phi = Vector6::new(
            self.nodes.u[0] - self.q_root[0],
            self.nodes.u[1] - self.q_root[1],
            self.nodes.u[2] - self.q_root[2],
            diff[0],
            diff[1],
            diff[2],
        );
        Phi
    }

    pub fn constraints_gradient_matrix(&self) -> Matrix6xX {
        let mut B: Matrix6xX = Matrix6xX::zeros(self.nodes.num * 6);
        B.fill_diagonal(1.);
=======
        (R_n1 * R_root.inverse()).scaled_axis()
    }

    pub fn constraint_residual_vector(&self) -> Vector6 {
        let R_diff = self.root_relative_rotation();
        Vector6::new(
            self.nodes.u[0] - self.q_root[0],
            self.nodes.u[1] - self.q_root[1],
            self.nodes.u[2] - self.q_root[2],
            R_diff[0],
            R_diff[1],
            R_diff[2],
        )
    }

    pub fn constraints_gradient_matrix(&self) -> Matrix6xX {
        let mut B = Matrix6xX::zeros(self.nodes.num * 6);
        let R_diff = self.root_relative_rotation();
        B.fixed_view_mut::<3, 3>(0, 0)
            .copy_from(&Matrix3::identity());
        B.fixed_view_mut::<3, 3>(3, 3)
            .copy_from(&R_diff.tangent_matrix());
>>>>>>> 4a1a905d
        B
    }

    pub fn to_vtk(&self) -> Vtk {
        let rotations: Vec<Matrix3> = self
            .nodes
            .r0
            .column_iter()
            .zip(self.nodes.r.column_iter())
            .map(|(r0, r)| {
                (r0.clone_owned().as_unit_quaternion() * r.clone_owned().as_unit_quaternion())
                    .to_rotation_matrix()
                    .matrix()
                    .clone_owned()
            })
            .collect_vec();
        let orientations = vec!["OrientationX", "OrientationY", "OrientationZ"];

        Vtk {
            version: Version { major: 4, minor: 2 },
            title: String::new(),
            byte_order: ByteOrder::LittleEndian,
            file_path: None,
            data: DataSet::inline(UnstructuredGridPiece {
                points: IOBuffer::F64((&self.nodes.u + &self.nodes.x0).as_slice().to_vec()),
                cells: Cells {
                    cell_verts: VertexNumbers::XML {
                        connectivity: {
                            let mut a = vec![0, self.nodes.num - 1];
                            let b = (1..self.nodes.num - 1).collect_vec();
                            a.extend(b);
                            a.iter().map(|&i| i as u64).collect_vec()
                        },
                        offsets: vec![self.nodes.num as u64],
                    },
                    types: vec![CellType::LagrangeCurve],
                },
                data: Attributes {
                    point: orientations
                        .iter()
                        .enumerate()
                        .map(|(i, &orientation)| {
                            Attribute::DataArray(DataArrayBase {
                                name: orientation.to_string(),
                                elem: ElementType::Vectors,
                                data: IOBuffer::F32(
                                    rotations
                                        .iter()
                                        .flat_map(|r| {
                                            r.column(i)
                                                .iter()
                                                .map(|&v| ((v * 1.0e7).round() / 1.0e7) as f32)
                                                .collect_vec()
                                        })
                                        .collect_vec(),
                                ),
                            })
                        })
                        .collect_vec(),
                    ..Default::default()
                },
            }),
        }
    }
}

//------------------------------------------------------------------------------
// Nodes
//------------------------------------------------------------------------------

#[derive(Debug, Clone, Serialize)]
pub struct Nodes {
    pub num: usize,
    pub s: VectorN,
    pub xi: VectorN,
    pub x0: Matrix3xX,
    pub r0: Matrix4xX,
    pub u: Matrix3xX,
    pub u_dot: Matrix3xX,
    pub u_ddot: Matrix3xX,
    pub r: Matrix4xX,
    pub omega: Matrix3xX,
    pub omega_dot: Matrix3xX,
    pub F: Matrix6xX,
}

impl Nodes {
    pub fn new(s: &VectorN, xi: &VectorN, x0: &Matrix3xX, r0: &Matrix4xX) -> Self {
        let num_nodes = s.len();
        Nodes {
            num: num_nodes,
            s: s.clone(),
            xi: xi.clone(),
            x0: x0.clone(),
            r0: r0.clone(),
            u: Matrix3xX::zeros(num_nodes),
            u_dot: Matrix3xX::zeros(num_nodes),
            u_ddot: Matrix3xX::zeros(num_nodes),
            r: Matrix4xX::zeros(num_nodes),
            omega: Matrix3xX::zeros(num_nodes),
            omega_dot: Matrix3xX::zeros(num_nodes),
            F: Matrix6xX::zeros(num_nodes),
        }
    }
    pub fn element(&self, quadrature: &Quadrature, sections: &[Section]) -> Element {
        let qp_xi: VectorQ = quadrature.points.clone();
        let qp_weights: VectorQ = quadrature.weights.clone();
        let num_qp = qp_xi.len();

        // Calculate shape functions weights to interpolate from nodes to quadrature points [nq x nn]
        let shape_func_interp: MatrixNxQ = MatrixNxQ::from_iterator(
            self.num,
            num_qp,
            qp_xi
                .iter()
                .flat_map(|&xi| lagrange_polynomial(xi, self.xi.as_slice())),
        );

        // Calculate shape functions weights to take derivative from nodes to quadrature points [nq x nn]
        let shape_func_deriv: MatrixNxQ = MatrixNxQ::from_iterator(
            self.num,
            num_qp,
            qp_xi
                .iter()
                .flat_map(|&xi| lagrange_polynomial_derivative(xi, self.xi.as_slice())),
        );

        // Get section locations as xi
        let section_xi = sections
            .iter()
            .map(|section| (section.s + 1.) / 2.)
            .collect_vec();

        // Calculate the interpolated mass matrix at each quadrature point
        let qp_mass: Vec<Matrix6> = qp_xi
            .iter()
            .map(|&xi| {
                let weights = lagrange_polynomial(xi, &section_xi);
                sections
                    .iter()
                    .zip(weights.iter())
                    .map(|(section, &w)| section.material.M_star * w)
                    .sum()
            })
            .collect();

        // Calculate the interpolated stiffness matrix at each quadrature point
        let qp_stiffness: Vec<Matrix6> = qp_xi
            .iter()
            .map(|&xi| {
                let weights = lagrange_polynomial(xi, &section_xi);
                sections
                    .iter()
                    .zip(weights.iter())
                    .map(|(section, &w)| section.material.C_star * w)
                    .sum()
            })
            .collect();

        // Get derivative of node positions wrt xi at the quadrature points
        let qp_deriv: Matrix3xX = &self.x0 * &shape_func_deriv;

        // Calculate Jacobian Vector
        let jacobian: Matrix1xX =
            Matrix1xX::from_iterator(qp_xi.len(), qp_deriv.column_iter().map(|r| r.norm()));

        // Interpolate the position, rotation from nodes to the quadrature points
        let qp_x0: Matrix3xX = interp_position(&shape_func_interp, &self.x0);
        let qp_r0: Matrix4xX = interp_rotation(&shape_func_interp, &self.r0);

        // Calculate the tangent vector of the position at each quadrature point
        let qp_x0_prime: Matrix3xX =
            interp_position_derivative(&shape_func_deriv, &jacobian, &self.x0);

        let qps: Vec<QuadraturePoint> = qp_xi
            .iter()
            .enumerate()
            .map(|(i, &xi)| QuadraturePoint {
                xi,
                x0: qp_x0.column(i).clone_owned(),
                x0_prime: qp_x0_prime.column(i).clone_owned(),
                R0: qp_r0.column(i).clone_owned().as_unit_quaternion(),
                M_star: qp_mass[i],
                C_star: qp_stiffness[i],
                weight: qp_weights[i],
                F_ext: Vector6::zeros(),
                ..Default::default()
            })
            .collect();

        // Initialize q_root to the first node position and rotation
        let mut q_root: Vector7 = Vector7::zeros();
        q_root
            .fixed_rows_mut::<3>(0)
            .copy_from(&self.x0.fixed_columns::<1>(0));
        q_root
            .fixed_rows_mut::<4>(3)
            .copy_from(&self.r0.fixed_columns::<1>(0));

        // Build and return element
        Element {
            q_root: q_root,
            nodes: self.clone(),
            qps,
            shape_func_interp,
            shape_func_deriv,
            jacobian,
        }
    }
}

//------------------------------------------------------------------------------
// Quadrature Points
//------------------------------------------------------------------------------

// QuadraturePoint defines the quadrature point data in the reference configuration
#[derive(Debug, Default, Serialize)]
pub struct QuadraturePoint {
    xi: f64,
    x0: Vector3,
    x0_prime: Vector3,
    R0: UnitQuaternion,
    M_star: Matrix6,
    C_star: Matrix6,
    // quadrature integration weight
    weight: f64,

    /// translational displacement
    u: Vector3,
    /// translational displacement derivative
    u_prime: Vector3,
    /// translational velocity
    u_dot: Vector3,
    /// translational acceleration
    u_ddot: Vector3,
    /// angular displacement
    R: UnitQuaternion,
    /// angular displacement derivative
    R_prime: Quaternion,
    /// angular velocity
    omega: Vector3,
    omega_dot: Vector3,
    RR0: Rotation3,
    /// Strain vector
    strain: Vector6,
    /// Mass matrix
    Muu: Matrix6,
    /// Stiffness matrix
    Cuu: Matrix6,
    /// Elastic forces
    F_C: Vector6,
    /// Elastic forces
    F_D: Vector6,
    /// Inertial forces
    F_I: Vector6,
    /// External forces
    F_ext: Vector6,
    /// Gravity forces
    F_G: Vector6,
    Ouu: Matrix6,
    Puu: Matrix6,
    Quu: Matrix6,
    Guu: Matrix6,
    Kuu: Matrix6,
}

impl QuadraturePoint {
    pub fn update_states(
        &mut self,
        u: &Vector3,
        u_prime: &Vector3,
        u_dot: &Vector3,
        u_ddot: &Vector3,
        R: &UnitQuaternion,
        R_prime: &Quaternion,
        omega: &Vector3,
        omega_dot: &Vector3,
        gravity: &Vector3,
    ) {
        // Update displacement inputs
        self.u = *u;
        self.u_prime = *u_prime;
        self.u_dot = *u_dot;
        self.u_ddot = *u_ddot;
        self.R = *R;
        self.R_prime = *R_prime;
        self.omega = *omega;
        self.omega_dot = *omega_dot;

        // Calculate 6x6 rotation matrix
        self.RR0 = (R * self.R0).to_rotation_matrix();
        let mut RR0e: Matrix6 = Matrix6::zeros();
        RR0e.fixed_view_mut::<3, 3>(0, 0)
            .copy_from(self.RR0.matrix());
        RR0e.fixed_view_mut::<3, 3>(3, 3)
            .copy_from(self.RR0.matrix());

        // Sectional mass matrix
        self.Muu = RR0e * self.M_star * RR0e.transpose();

        // Components of section mass matrix
        let m = self.Muu[(0, 0)];
        let eta: Vector3 = if m == 0. {
            Vector3::zeros()
        } else {
            Vector3::new(
                self.Muu[(5, 1)] / m,
                -self.Muu[(5, 0)] / m,
                self.Muu[(4, 0)] / m,
            )
        };
        let rho: Matrix3 = Matrix3::from(self.Muu.fixed_view::<3, 3>(3, 3));

        // Sectional stiffness matrix
        self.Cuu = RR0e * self.C_star * RR0e.transpose();

        // Components of section stiffnes matrix
        let C11 = self.Cuu.fixed_view::<3, 3>(0, 0);
        let C21 = self.Cuu.fixed_view::<3, 3>(3, 0);
        let C12 = self.Cuu.fixed_view::<3, 3>(0, 3);

        // Sectional strain
        let e1: Vector3 = self.x0_prime + u_prime - R * self.x0_prime;
        let e2: Vector3 = 2. * R.E() * R_prime.wijk();
        self.strain = Vector6::new(e1[0], e1[1], e1[2], e2[0], e2[1], e2[2]);

        // Calculate skew_symmetric_matrix(x0_prime + u_prime)
        let x0pupSS: Matrix3 = self.x0_prime.tilde() + u_prime.tilde();

        // Elastic force C
        self.F_C = self.Cuu * self.strain;
        let N: Vector3 = Vector3::new(self.F_C[0], self.F_C[1], self.F_C[2]);
        let M: Vector3 = Vector3::new(self.F_C[3], self.F_C[4], self.F_C[5]);

        // Elastic force D
        self.F_D.fill(0.);
        self.F_D
            .fixed_rows_mut::<3>(3)
            .copy_from(&(x0pupSS.transpose() * N));

        // Inertial force
        self.F_I.fixed_rows_mut::<3>(0).copy_from(
            &(m * u_ddot + (omega_dot.tilde() + omega.tilde() * omega.tilde()) * m * eta),
        );
        self.F_I
            .fixed_rows_mut::<3>(3)
            .copy_from(&(m * eta.tilde() * u_ddot + rho * omega_dot + omega.tilde() * rho * omega));

        // Gravity force
        self.F_G.fixed_rows_mut::<3>(0).copy_from(&(m * gravity));
        self.F_G
            .fixed_rows_mut::<3>(3)
            .copy_from(&(m * eta.tilde() * gravity));

        // Linearization matrices (stiffness)
        self.Ouu.fill(0.);
        self.Ouu
            .fixed_view_mut::<3, 3>(0, 3)
            .copy_from(&(-N.tilde() + C11 * x0pupSS));
        self.Ouu
            .fixed_view_mut::<3, 3>(3, 3)
            .copy_from(&(-M.tilde() + C21 * x0pupSS));

        self.Puu.fill(0.);
        self.Puu
            .fixed_view_mut::<3, 3>(3, 0)
            .copy_from(&(N.tilde() + x0pupSS.transpose() * C11));
        self.Puu
            .fixed_view_mut::<3, 3>(3, 3)
            .copy_from(&(x0pupSS.transpose() * C12));

        self.Quu.fill(0.);
        self.Quu
            .fixed_view_mut::<3, 3>(3, 3)
            .copy_from(&(x0pupSS.transpose() * (-N.tilde() + C11 * x0pupSS)));

        // Inertia gyroscopic matrix
        self.Guu.fill(0.);
        self.Guu.fixed_view_mut::<3, 3>(0, 3).copy_from(
            &((omega.tilde() * m * eta).tilde().transpose()
                + omega.tilde() * m * eta.tilde().transpose()),
        );
        self.Guu
            .fixed_view_mut::<3, 3>(3, 3)
            .copy_from(&(omega.tilde() * rho - (rho * omega).tilde()));

        // Inertia stiffness matrix
        self.Kuu.fill(0.);
        self.Kuu.fixed_view_mut::<3, 3>(0, 3).copy_from(
            &((omega_dot.tilde() + omega.tilde() * omega.tilde()) * m * eta.tilde().transpose()),
        );
        self.Kuu.fixed_view_mut::<3, 3>(3, 3).copy_from(
            &(u_ddot.tilde() * m * eta.tilde()
                + (rho * omega_dot.tilde() - (rho * omega_dot).tilde())
                + omega.tilde() * (rho * omega.tilde() - (rho * omega).tilde())),
        );
    }
}

//------------------------------------------------------------------------------
// Testing
//------------------------------------------------------------------------------

#[cfg(test)]
mod tests {

    use super::*;

    use approx::assert_relative_eq;

    use crate::element::interp::{gauss_legendre_lobotto_points, quaternion_from_tangent_twist};

    #[test]
    pub fn test_beam_formulation() {
        let fz = |t: f64| -> f64 { t - 2. * t * t };
        let fy = |t: f64| -> f64 { -2. * t + 3. * t * t };
        let fx = |t: f64| -> f64 { 5. * t };
        // let ft = |t: f64| -> f64 { 0. * t * t };

        let scale = 0.1;
        let ux = |t: f64| -> f64 { scale * t * t };
        let uy = |t: f64| -> f64 { scale * (t * t * t - t * t) };
        let uz = |t: f64| -> f64 { scale * (t * t + 0.2 * t * t * t) };
        let rot = |t: f64| -> Matrix3 {
            Matrix3::new(
                1.,
                0.,
                0.,
                0.,
                (scale * t).cos(),
                -(scale * t).sin(),
                0.,
                (scale * t).sin(),
                (scale * t).cos(),
            )
        };

        // Velocities
        let vx = |s: f64| -> f64 { scale * (s) };
        let vy = |s: f64| -> f64 { scale * (s * s - s) };
        let vz = |s: f64| -> f64 { scale * (s * s + 0.2 * s * s * s) };
        let omega_x = |s: f64| -> f64 { scale * (s) };
        let omega_y = |s: f64| -> f64 { scale * (s * s - s) };
        let omega_z = |s: f64| -> f64 { scale * (s * s + 0.2 * s * s * s) };

        // Displacements
        let ax = |s: f64| -> f64 { scale * (s) };
        let ay = |s: f64| -> f64 { scale * (2. * s * s - s) };
        let az = |s: f64| -> f64 { scale * (2. * s * s + 0.2 * s * s * s) };
        let omega_dot_x = |s: f64| -> f64 { scale * (s) };
        let omega_dot_y = |s: f64| -> f64 { scale * (s * s - s) };
        let omega_dot_z = |s: f64| -> f64 { scale * (s * s - s) };

        // Reference-Line Definition: Here we create a somewhat complex polynomial
        // representation of a line with twist; gives us reference length and curvature to test against
        let xi: VectorN = VectorN::from_vec(gauss_legendre_lobotto_points(4));
        let s: VectorN = xi.add_scalar(1.) / 2.;

        let x0 = Matrix3xX::from_columns(
            s.iter()
                .map(|&si| Vector3::new(fx(si), fy(si), fz(si)))
                .collect_vec()
                .as_slice(),
        );

        let r0 = Matrix4xX::from_column_slice(&vec![
            0.9778215200524469, // column 1
            -0.01733607539094763,
            -0.09001900002195001,
            -0.18831121859148398,
            0.9950113028068008, // column 2
            -0.002883848832932071,
            -0.030192109815745303,
            -0.09504013471947484,
            0.9904718430204884, // column 3
            -0.009526411091536478,
            0.09620741150793366,
            0.09807604012323785,
            0.9472312341234699, // column 4
            -0.04969214162931507,
            0.18127630174800594,
            0.25965858850765167,
            0.9210746582719719, // column 5
            -0.07193653093139739,
            0.20507529985516368,
            0.32309554437664584,
        ]);

        let nodes = Nodes::new(&s, &xi, &x0, &r0);

        // Construct mass matrix
        let eta_star: Vector3 = Vector3::new(0.1, 0.2, 0.3);
        let m = 2.0;
        let mut mass: Matrix6 = Matrix6::zeros();
        mass.fixed_view_mut::<3, 3>(0, 0)
            .copy_from(&Matrix3::from_diagonal_element(m));
        mass.fixed_view_mut::<3, 3>(0, 3)
            .copy_from(&(m * eta_star.tilde().transpose()));
        mass.fixed_view_mut::<3, 3>(3, 0)
            .copy_from(&(m * eta_star.tilde()));
        mass.fixed_view_mut::<3, 3>(3, 3)
            .copy_from(&Matrix3::from_fn(|i, j| ((i + 1) * (j + 1)) as f64));

        // Create material
        let mat = Material {
            M_star: mass,
            C_star: Matrix6::from_fn(|i, j| ((i + 1) * (j + 1)) as f64),
        };

        assert_relative_eq!(
            mat.M_star,
            Matrix6::from_vec(vec![
                2., 0., 0., 0., 0.6, -0.4, // column 1
                0., 2., 0., -0.6, 0., 0.2, // column 2
                0., 0., 2., 0.4, -0.2, 0., // column 3
                0., -0.6, 0.4, 1., 2., 3., // column 4
                0.6, 0., -0.2, 2., 4., 6., // column 5
                -0.4, 0.2, 0., 3., 6., 9., // column 6
            ])
        );

        assert_relative_eq!(
            mat.C_star,
            Matrix6::from_vec(vec![
                1., 2., 3., 4., 5., 6., // column 1
                2., 4., 6., 8., 10., 12., // column 2
                3., 6., 9., 12., 15., 18., // column 3
                4., 8., 12., 16., 20., 24., // column 4
                5., 10., 15., 20., 25., 30., // column 5
                6., 12., 18., 24., 30., 36., // column 6
            ])
        );

        // Create quadrature points and weights
        let gq = Quadrature::gauss(7);

        // Create element from nodes
        let mut elem = nodes.element(&gq, &vec![Section::new(0.0, &mat), Section::new(1.0, &mat)]);

        // Get xyz displacements at node locations
        let u: Matrix3xX = Matrix3xX::from_columns(
            s.iter()
                .map(|&si| Vector3::new(ux(si), uy(si), uz(si)))
                .collect_vec()
                .as_slice(),
        );

        // Get vector of unit quaternions describing the nodal rotation
        let r: Matrix4xX = Matrix4xX::from_columns(
            s.iter()
                .map(|&si| UnitQuaternion::from_matrix(&rot(si)).wijk())
                .collect_vec()
                .as_slice(),
        );

        // Combine translation and rotation displacements
        let mut Q: Matrix7xX = Matrix7xX::zeros(nodes.num);
        Q.fixed_rows_mut::<3>(0).copy_from(&u);
        Q.fixed_rows_mut::<4>(3).copy_from(&r);

        // Combine translation and angular velocities
        let mut V: Matrix6xX = Matrix6xX::zeros(nodes.num);
        for (mut c, &s) in V.column_iter_mut().zip(s.iter()) {
            c.copy_from(&Vector6::new(
                vx(s),
                vy(s),
                vz(s),
                omega_x(s),
                omega_y(s),
                omega_z(s),
            ))
        }
        let mut A: Matrix6xX = Matrix6xX::zeros(nodes.num);
        for (mut c, &s) in A.column_iter_mut().zip(s.iter()) {
            c.copy_from(&Vector6::new(
                ax(s),
                ay(s),
                az(s),
                omega_dot_x(s),
                omega_dot_y(s),
                omega_dot_z(s),
            ))
        }

        // Gravity
        let g = Vector3::zeros();

        // Displace the element
        elem.update_states(&Q, &V, &A, &g);

        assert_relative_eq!(
            elem.qps[0].u,
            Vector3::new(0.0000647501, -0.0000631025, 0.0000650796),
            epsilon = 1.0e-8
        );

        assert_relative_eq!(
            elem.qps[0].R.wijk(),
            Vector4::new(0.999999, 0.0012723, 0., 0.),
            epsilon = 1.0e-6
        );

        assert_relative_eq!(
            elem.qps[0].u_prime,
            Vector3::new(0.000941488, -0.000905552, 0.000948675),
            epsilon = 1.0e-8
        );

        assert_relative_eq!(elem.qps[0].R_prime.w, -0.0000117686, epsilon = 1.0e-6);
        assert_relative_eq!(elem.qps[0].R_prime.i, 0.00924984, epsilon = 1.0e-6);
        assert_relative_eq!(elem.qps[0].R_prime.j, 0., epsilon = 1.0e-6);
        assert_relative_eq!(elem.qps[0].R_prime.k, 0., epsilon = 1.0e-6);

        assert_relative_eq!(
            elem.qps[0].strain,
            Vector6::new(0.000941488, -0.000483829, 0.00181883, 0.0184997, 0., 0.),
            epsilon = 1.0e-6
        );

        assert_relative_eq!(
            elem.qps[0].F_C,
            Vector6::new(0.10234, 0.151237, 0.278871, 0.400353, 0.324973, 0.587574),
            epsilon = 1.0e-5
        );

        assert_relative_eq!(
            elem.qps[0].F_D,
            Vector6::new(0., 0., 0., 0.120831, 0.241111, -0.175102),
            epsilon = 1.0e-5
        );

        assert_relative_eq!(
            elem.qps[0].F_I,
            Vector6::new(
                0.00437542,
                -0.00699735,
                0.00168548,
                -0.00883081,
                -0.0137881,
                -0.0297526,
            ),
            epsilon = 1.0e-5
        );

        // Get elastic force vector
        let R_E: VectorN = elem.F_E();
        assert_relative_eq!(
            R_E,
            VectorN::from_vec(vec![
                -0.11121183449279282,
                -0.1614948289968802,
                -0.30437442031624984,
                -0.4038524317172834,
                -0.2927535433573449,
                -0.6838427114868945,
                -0.05271722510789774,
                -0.09881895866851105,
                -0.10322757369767002,
                -0.04702535280785902,
                0.20030704028671845,
                -0.4938097677451336,
                0.11947220141210127,
                0.14340660096243135,
                0.27892509420583494,
                0.2881567336891579,
                0.9034846722720415,
                0.21303887057614374,
                0.08548666343411272,
                0.2979178425020643,
                0.30730427651111003,
                0.3462309471335357,
                0.7532480845688474,
                0.5928285701260345,
                -0.04102980524552408,
                -0.18101065579910575,
                -0.17862737670302692,
                -0.06307503428117978,
                -0.5619802667455867,
                -0.26001250124380276
            ]),
            epsilon = 1.0e-7
        );

        // Get inertial force vector
        let R_I: VectorN = elem.F_I();
        assert_relative_eq!(
            R_I,
            VectorN::from_vec(vec![
                0.0001160455640892761,
                -0.0006507362696178125,
                -0.0006134866787567512,
                0.0006142322011934131,
                -0.002199479688149198,
                -0.002486843354672648,
                0.04224129527348784,
                -0.04970288500953023,
                0.03088887284431367,
                -0.06975512417597242,
                -0.1016119340697187,
                -0.2145759755006085,
                0.1782195482379224,
                -0.06852557905980959,
                0.239183232808296,
                -0.1174211448270913,
                -0.2577547967767749,
                -0.3851496964119589,
                0.2842963634125303,
                0.09461848004333057,
                0.5753721231363037,
                -0.0372222680242176,
                -0.08186055756075448,
                -0.02397231276703171,
                0.07251940986370667,
                0.04758219371046168,
                0.1727148583550362,
                -0.007667261048491473,
                0.02731289347020924,
                0.05581821163081066,
            ]),
            epsilon = 1.0e-7
        );

        // Get elastic stiffness matrix
        let K_E: MatrixN = elem.K_E();
        assert_relative_eq!(K_E[(0, 0)], 1.7424036187210084, epsilon = 1.0e-12);
        assert_relative_eq!(K_E[(0, 1)], 2.596502219359714, epsilon = 1.0e-12);

        // Get inertial stiffness matrix
        let K_I: MatrixN = elem.K_I();
        assert_relative_eq!(K_I[(0, 0)], 0., epsilon = 1e-12);
        assert_relative_eq!(K_I[(0, 3)], -0.00103122831912768, epsilon = 1e-12);

        // Get gyroscopic matrix
        let G: MatrixN = elem.G();
        assert_relative_eq!(G[(0, 0)], 0., epsilon = 1e-12);
        assert_relative_eq!(G[(0, 3)], -0.000142666315350446, epsilon = 1e-12);

        // Get mass matrix
        let M: MatrixN = elem.M();
        assert_relative_eq!(M[(0, 0)], 0.477242989475536, epsilon = 1e-12);
        assert_relative_eq!(M[(4, 0)], 0.148588501603872, epsilon = 1e-12);
    }

    #[test]
    fn test_displaced_beam() {
        //----------------------------------------------------------------------
        // Initial configuration
        //----------------------------------------------------------------------

        let fx = |s: f64| -> f64 { 10. * s + 1. };
        let fz = |s: f64| -> f64 { 0. * s };
        let fy = |s: f64| -> f64 { 0. * s };
        let ft = |s: f64| -> f64 { 0. * s };
        let xi: VectorN = VectorN::from_vec(gauss_legendre_lobotto_points(4));
        let s: VectorN = xi.add_scalar(1.) / 2.;

        let num_nodes = s.len();

        // Node initial position
        let x0: Matrix3xX = Matrix3xX::from_iterator(
            num_nodes,
            s.iter().flat_map(|&si| vec![fx(si), fy(si), fz(si)]),
        );
        assert_relative_eq!(
            x0,
            Matrix3xX::from_vec(vec![
                1.,
                0.,
                0., // column 1
                2.726731646460114,
                0.,
                0., // column 2
                6.,
                0.,
                0., // column 3
                9.273268353539887,
                0.,
                0., // column 4
                11.,
                0.,
                0., // column 5
            ]),
        );

        // Node initial rotation
        let interp_deriv: MatrixNxQ = MatrixNxQ::from_iterator(
            num_nodes,
            num_nodes,
            s.iter()
                .flat_map(|&si| lagrange_polynomial_derivative(si, s.as_slice())),
        );
        let mut tangent: Matrix3xX = &x0 * interp_deriv;
        for mut c in tangent.column_iter_mut() {
            c.normalize_mut();
        }

        let r0: Matrix4xX = Matrix4xX::from_columns(
            s.iter()
                .zip(tangent.column_iter())
                .map(|(&si, tan)| quaternion_from_tangent_twist(&Vector3::from(tan), ft(si)).wijk())
                .collect::<Vec<Vector4>>()
                .as_slice(),
        );
        assert_relative_eq!(
            r0,
            Matrix4xX::from_vec(vec![
                1., 0., 0., 0., // column 1
                1., 0., 0., 0., // column 2
                1., 0., 0., 0., // column 3
                1., 0., 0., 0., // column 4
                1., 0., 0., 0., // column 5
            ])
        );

        // Create nodes structure
        let nodes = Nodes::new(&s, &xi, &x0, &r0);

        //----------------------------------------------------------------------
        // Displacements and rotations from reference
        //----------------------------------------------------------------------

        let scale = 0.0;
        let ux = |t: f64| -> f64 { scale * t * t };
        let uy = |t: f64| -> f64 {
            if t == 1. {
                0.001
            } else {
                scale * (t * t * t - t * t)
            }
        };
        let uz = |t: f64| -> f64 { scale * (t * t + 0.2 * t * t * t) };
        let rot = |t: f64| -> Matrix3 {
            Matrix3::new(
                1.,
                0.,
                0.,
                0.,
                (scale * t).cos(),
                -(scale * t).sin(),
                0.,
                (scale * t).sin(),
                (scale * t).cos(),
            )
        };

        // Get xyz displacements at node locations
        let u: Matrix3xX = Matrix3xX::from_iterator(
            num_nodes,
            s.iter().flat_map(|&si| vec![ux(si), uy(si), uz(si)]),
        );

        assert_relative_eq!(
            u,
            Matrix3xX::from_vec(vec![
                0., 0., 0., // column 1
                0., 0., 0., // column 2
                0., 0., 0., // column 3
                0., 0., 0., // column 4
                0., 0.001, 0., // column 5
            ]),
        );

        // Get matrix describing the nodal rotation
        let r: Matrix4xX = Matrix4xX::from_columns(
            &s.iter()
                .map(|&si| UnitQuaternion::from_matrix(&rot(si)).wijk())
                .collect_vec(),
        );

        // Quadrature rule
        let gq = Quadrature::gauss(7);

        // Create material
        let mat = Material {
            M_star: Matrix6::identity(),
            C_star: Matrix6::from_row_slice(&vec![
                1.36817e6, 0., 0., 0., 0., 0., // row 1
                0., 88560., 0., 0., 0., 0., // row 2
                0., 0., 38780., 0., 0., 0., // row 3
                0., 0., 0., 16960., 17610., -351., // row 4
                0., 0., 0., 17610., 59120., -370., // row 5
                0., 0., 0., -351., -370., 141470., // row 6
            ]),
        };

        // Create sections
        let sections: Vec<Section> = vec![Section::new(0.0, &mat), Section::new(1.0, &mat)];

        // Create element from nodes
        let mut elem = nodes.element(&gq, &sections);

        // Gravity
        let g = Vector3::zeros();

        // Combine translation and rotation displacements
        let mut Q: Matrix7xX = Matrix7xX::zeros(nodes.num);
        Q.fixed_rows_mut::<3>(0).copy_from(&u);
        Q.fixed_rows_mut::<4>(3).copy_from(&r);

        // Combine translation and angular velocities
        let V: Matrix6xX = Matrix6xX::zeros(nodes.num);
        let A: Matrix6xX = Matrix6xX::zeros(nodes.num);

        // Get the deformed element
        elem.update_states(&Q, &V, &A, &g);

        // Get constraints_gradient_matrix
        let B: Matrix6xX = elem.constraints_gradient_matrix();
        assert_relative_eq!(B.columns(0, 6), Matrix6::identity().columns(0, 6));

        // Get residual vector
        let R: VectorN = elem.R_FE();
        assert_relative_eq!(
            R,
            VectorN::from_vec(vec![
                0., 0.8856, 0., 0., 0., 4.428, 0., -3.01898, 0., 0., 0., -12.4884, 0., 9.4464, 0.,
                0., 0., 23.616, 0., -69.305, 0., 0., 0., -59.8356, 0., 61.992, 0., 0., 0., -44.28
            ]),
            epsilon = 1e-4
        );

        // Get constraint_residual_vector
        let Phi: Vector6 = elem.constraint_residual_vector();
        assert_relative_eq!(Phi, Vector6::zeros());

        // Static iteration matrix
        let K_FE: MatrixN = elem.K_E();
        assert_relative_eq!(K_FE[(0, 0)], 957719.0, epsilon = 1e-5);
        assert_relative_eq!(K_FE[(1, 1)], 61992.0, epsilon = 1e-5);
    }
}

#[derive(Clone, Serialize)]
pub struct Section {
    pub s: f64,             // Distance along centerline from first point
    pub material: Material, // Material specification
}

impl Section {
    pub fn new(s: f64, material: &Material) -> Self {
        Section {
            s,
            material: material.clone(),
        }
    }
}

#[derive(Clone, Serialize)]
pub struct Material {
    pub M_star: Matrix6, // Mass matrix
    pub C_star: Matrix6, // Stiffness matrix
}

//------------------------------------------------------------------------------
// Utility functions
//------------------------------------------------------------------------------

fn interp_force(shape_func_interp: &MatrixNxQ, node_force: &Matrix6xX) -> Matrix6xX {
    node_force * shape_func_interp
}

fn interp_position(shape_func_interp: &MatrixNxQ, node_position: &Matrix3xX) -> Matrix3xX {
    node_position * shape_func_interp
}

fn interp_rotation(shape_func_interp: &MatrixNxQ, node_rotation: &Matrix4xX) -> Matrix4xX {
    let mut r: Matrix4xX = node_rotation * shape_func_interp;
    for mut c in r.column_iter_mut() {
        c.normalize_mut();
    }
    r
}

fn interp_position_derivative(
    shape_func_deriv: &MatrixNxQ,
    jacobian: &Matrix1xX,
    node_position: &Matrix3xX,
) -> Matrix3xX {
    let mut u_prime: Matrix3xX = node_position * shape_func_deriv;
    for mut r in u_prime.row_iter_mut() {
        r.component_div_assign(jacobian);
    }
    u_prime
}

fn interp_rotation_derivative(
    shape_func_deriv: &MatrixNxQ,
    jacobian: &Matrix1xX,
    node_rotation: &Matrix4xX,
) -> Matrix4xX {
    let mut r_prime: Matrix4xX = node_rotation * shape_func_deriv;
    for mut r in r_prime.row_iter_mut() {
        r.component_div_assign(jacobian);
    }
    r_prime
}<|MERGE_RESOLUTION|>--- conflicted
+++ resolved
@@ -181,35 +181,7 @@
         VectorD::from_column_slice(V.as_slice())
     }
 
-<<<<<<< HEAD
-    pub fn constraint_residual_vector(&self) -> Vector6 {
-        // // Root rotation as unit quaternions
-        // let root_r = self
-        //     .q_root
-        //     .fixed_rows::<4>(3)
-        //     .clone_owned()
-        //     .as_unit_quaternion()
-        //     .scaled_axis();
-        // // Node 1 rotation as unit quaternions
-        // let n1_r = self
-        //     .nodes
-        //     .r
-        //     .fixed_columns::<1>(0)
-        //     .clone_owned()
-        //     .as_unit_quaternion()
-        //     .scaled_axis();
-        // let Phi = Vector6::new(
-        //     self.nodes.u[0] - self.q_root[0],
-        //     self.nodes.u[1] - self.q_root[1],
-        //     self.nodes.u[2] - self.q_root[2],
-        //     n1_r[0] - root_r[0],
-        //     n1_r[1] - root_r[1],
-        //     n1_r[2] - root_r[2],
-        // );
-        // Phi
-=======
     fn root_relative_rotation(&self) -> Vector3 {
->>>>>>> 4a1a905d
         // Root rotation as unit quaternions
         let R_root = self
             .q_root
@@ -223,23 +195,6 @@
             .fixed_columns::<1>(0)
             .clone_owned()
             .as_unit_quaternion();
-<<<<<<< HEAD
-        let diff = (root_r.inverse() * n1_r).scaled_axis();
-        let Phi = Vector6::new(
-            self.nodes.u[0] - self.q_root[0],
-            self.nodes.u[1] - self.q_root[1],
-            self.nodes.u[2] - self.q_root[2],
-            diff[0],
-            diff[1],
-            diff[2],
-        );
-        Phi
-    }
-
-    pub fn constraints_gradient_matrix(&self) -> Matrix6xX {
-        let mut B: Matrix6xX = Matrix6xX::zeros(self.nodes.num * 6);
-        B.fill_diagonal(1.);
-=======
         (R_n1 * R_root.inverse()).scaled_axis()
     }
 
@@ -262,7 +217,6 @@
             .copy_from(&Matrix3::identity());
         B.fixed_view_mut::<3, 3>(3, 3)
             .copy_from(&R_diff.tangent_matrix());
->>>>>>> 4a1a905d
         B
     }
 
