--- conflicted
+++ resolved
@@ -1,10 +1,8 @@
 #![allow(non_snake_case)]
 
-<<<<<<< HEAD
 use std::ops::Div;
-=======
+
 use std::io::Write;
->>>>>>> 4a1a905d
 
 use crate::prelude::*;
 
@@ -216,16 +214,12 @@
         }
     }
 
-<<<<<<< HEAD
     pub fn step(
         &mut self,
         i: usize,
         elem: &mut Element,
         state: &State,
     ) -> Option<(State, Vec<IterData>)> {
-=======
-    pub fn step(&mut self, elem: &mut Element, iter: usize) -> Option<Vec<IterData>> {
->>>>>>> 4a1a905d
         let mut iter_data: Vec<IterData> = Vec::new();
 
         // Number of degrees of freedom
@@ -334,30 +328,30 @@
             x.component_mul_assign(&self.DR_diag);
             let delta_x: Matrix6xX = Matrix6xX::from_column_slice(x.as_slice());
 
-            if iter > -1 {
-                let mut f = std::fs::File::create(format!(
-                    "iter/step_{:0>3}_iter_{:0>2}_elem.json",
-                    i, iter
-                ))
-                .unwrap();
-                serde_json::to_writer_pretty(f, elem).expect("fail");
-                let mut f =
-                    std::fs::File::create(format!("iter/step_{:0>3}_iter_{:0>2}_St.json", i, iter))
-                        .unwrap();
-                serde_json::to_writer_pretty(f, &self.St).expect("fail");
-                let mut f =
-                    std::fs::File::create(format!("iter/step_{:0>3}_iter_{:0>2}_R.json", i, iter))
-                        .unwrap();
-                serde_json::to_writer_pretty(f, &self.R).expect("fail");
-                let mut f =
-                    std::fs::File::create(format!("iter/step_{:0>3}_iter_{:0>2}_x.json", i, iter))
-                        .unwrap();
-                serde_json::to_writer_pretty(f, &x).expect("fail");
-                let mut f =
-                    std::fs::File::create(format!("iter/step_{:0>3}_iter_{:0>2}_q.json", i, iter))
-                        .unwrap();
-                serde_json::to_writer_pretty(f, &state_next.q).expect("fail");
-            }
+            // if iter > -1 {
+            //     let mut f = std::fs::File::create(format!(
+            //         "iter/step_{:0>3}_iter_{:0>2}_elem.json",
+            //         i, iter
+            //     ))
+            //     .unwrap();
+            //     serde_json::to_writer_pretty(f, elem).expect("fail");
+            //     let mut f =
+            //         std::fs::File::create(format!("iter/step_{:0>3}_iter_{:0>2}_St.json", i, iter))
+            //             .unwrap();
+            //     serde_json::to_writer_pretty(f, &self.St).expect("fail");
+            //     let mut f =
+            //         std::fs::File::create(format!("iter/step_{:0>3}_iter_{:0>2}_R.json", i, iter))
+            //             .unwrap();
+            //     serde_json::to_writer_pretty(f, &self.R).expect("fail");
+            //     let mut f =
+            //         std::fs::File::create(format!("iter/step_{:0>3}_iter_{:0>2}_x.json", i, iter))
+            //             .unwrap();
+            //     serde_json::to_writer_pretty(f, &x).expect("fail");
+            //     let mut f =
+            //         std::fs::File::create(format!("iter/step_{:0>3}_iter_{:0>2}_q.json", i, iter))
+            //             .unwrap();
+            //     serde_json::to_writer_pretty(f, &state_next.q).expect("fail");
+            // }
 
             // Check for convergence
             // let energy_increment = self.R.dot(&x).abs();
